--- conflicted
+++ resolved
@@ -1,466 +1,460 @@
-/*--------------------------------------------------------------------------
- *  Copyright 2010 Taro L. Saito
- *
- *  Licensed under the Apache License, Version 2.0 (the "License");
- *  you may not use this file except in compliance with the License.
- *  You may obtain a copy of the License at
- *
- *     http://www.apache.org/licenses/LICENSE-2.0
- *
- *  Unless required by applicable law or agreed to in writing, software
- *  distributed under the License is distributed on an "AS IS" BASIS,
- *  WITHOUT WARRANTIES OR CONDITIONS OF ANY KIND, either express or implied.
- *  See the License for the specific language governing permissions and
- *  limitations under the License.
- *--------------------------------------------------------------------------*/
-//--------------------------------------
-// sqlite-jdbc Project
-//
-// SQLiteDataSource.java
-// Since: Mar 11, 2010
-//
-// $URL$ 
-// $Author$
-//--------------------------------------
-package org.sqlite;
-
-import java.io.PrintWriter;
-import java.sql.Connection;
-import java.sql.SQLException;
-import java.util.Properties;
-
-import javax.sql.DataSource;
-
-import org.sqlite.SQLiteConfig.Encoding;
-import org.sqlite.SQLiteConfig.JournalMode;
-import org.sqlite.SQLiteConfig.LockingMode;
-import org.sqlite.SQLiteConfig.SynchronousMode;
-import org.sqlite.SQLiteConfig.TempStore;
-
-/**
- * Provides {@link DataSource} API for configuring SQLite database connection
- * 
- * @author leo
- * 
- */
-public class SQLiteDataSource implements DataSource
-{
-   private SQLiteConfig          config;
-   private transient PrintWriter logger;
-   private int                   loginTimeout = 1;
-
-   private String                url          = JDBC.PREFIX; // use memory database in default
-   private String                databaseName = ""; // the name of the current database
-
-   /**
-    * Default constructor that applies a default configuration.
-    */
-   public SQLiteDataSource() {
-       this.config = new SQLiteConfig(); // default configuration
-   }
-
-   /**
-    * Constructs a data source and applies the passed in configuration.
-    * @param config The configuration object.
-    */
-   public SQLiteDataSource(SQLiteConfig config) {
-       this.config = config;
-   }
-
-   /**
-    * Configures a data source using values from a configuration object.
-    * @param config The configuration object.
-    */
-   public void setConfig(SQLiteConfig config) {
-       this.config = config;
-   }
-
-   /**
-    * @return The configuration for the datasource.
-    */
-   public SQLiteConfig getConfig() {
-       return config;
-   }
-
-   /**
-    * Sets the location of the database file.
-    * @param url The location of the database file.
-    */
-   public void setUrl(String url) {
-       this.url = url;
-   }
-
-   /**
-    * Gets the location of the database file.
-    * @return The location of the database file.
-    */
-   public String getUrl() {
-       return url;
-   }
-
-   /**
-    * Sets the database name.
-    * @param databaseName The name of the database
-    */
-   public void setDatabaseName(String databaseName) {
-       this.databaseName = databaseName;
-   }
-
-   /**
-    * Gets the name of the database if one was set.
-    * @see SQLiteDatabaseSource#setDatabaseName(String)
-    */
-   public String getDatabaseName() {
-       return databaseName;
-   }
-
-   /**
-    * Enables or disables the sharing of the database cache and schema data structures between connections to the same
-    * database. 
-    * @param enable Sharing is enabled if the argument is true and disabled if the argument is false.
-    * @see <a href="http://www.sqlite.org/c3ref/enable_shared_cache.html">http://www.sqlite.org/c3ref/enable_shared_cache.html</a>
-    */
-   public void setSharedCache(boolean enable) {
-       config.setSharedCache(enable);
-   }
-
-   /**
-    * Enables or disables extension loading.
-    * @param enable Extension loading is enabled if the argument is true and disabled if the argument is false.
-    * @see <a href="http://www.sqlite.org/c3ref/load_extension.html">http://www.sqlite.org/c3ref/load_extension.html</a>
-    */
-   public void setLoadExtension(boolean enable) {
-       config.enableLoadExtension(enable);
-   }
-
-   /**
-    * Sets the database to be opened in read-only mode 
-     * @param readOnly The database is set to read-only mode if the argument is true and read-only mode is disabled
-     * if the argument is false.
-     * @see <a href="http://www.sqlite.org/c3ref/c_open_autoproxy.html">http://www.sqlite.org/c3ref/c_open_autoproxy.html</a>
-    */
-   public void setReadOnly(boolean readOnly) {
-       config.setReadOnly(readOnly);
-   }
-
-   /**
-    * Sets the suggested maximum number of database disk pages that SQLite will hold in memory at once per open database 
-    * file. 
-    * @param numberOfPages The number of database disk pages.
-    * @see <a href="http://www.sqlite.org/pragma.html#pragma_cache_size">
-    * http://www.sqlite.org/pragma.html#pragma_cache_size</a>
-    */
-   public void setCacheSize(int numberOfPages) {
-       config.setCacheSize(numberOfPages);
-   }
-
-   /**
-    * Sets the case sensitivity for the built-in LIKE operator.
-    * @param enable The LIKE operator will be case sensitive if the argument is true and case insensitive if the 
-    * argument is false.
-    * @see <a href="http://www.sqlite.org/compile.html#case_sensitive_like">
-    * http://www.sqlite.org/compile.html#case_sensitive_like</a>
-    */
-   public void setCaseSensitiveLike(boolean enable) {
-       config.enableCaseSensitiveLike(enable);
-   }
-
-   /**
-    * Enables or disables the count-changes flag. when the count-changes flag is disabled, INSERT, UPDATE and DELETE 
-    * statements return no data. When count-changes is enabled, each of these commands returns a single row of data 
-    * consisting of one integer value - the number of rows inserted, modified or deleted by the command.
-    * @param enable The count-changes flag is enabled if the argument is true and disabled if the argument is false.
-     * @see <a href="http://www.sqlite.org/pragma.html#pragma_count_changes">http://www.sqlite.org/pragma.html#pragma_count_changes</a>
-    */
-   public void setCountChanges(boolean enable) {
-       config.enableCountChanges(enable);
-   }
-
-   /**
-    * Sets the default maximum number of database disk pages that SQLite will hold in memory at once per open database 
-    * file. 
-    * @param numberOfPages The default suggested cache size.
-     * @see <a href="http://www.sqlite.org/pragma.html#pragma_cache_size">http://www.sqlite.org/pragma.html#pragma_cache_size</a>
-    */
-   public void setDefaultCacheSize(int numberOfPages) {
-       config.setDefaultCacheSize(numberOfPages);
-   }
-
-   /**
-    * Sets the text encoding used by the main database. 
-    * @param encoding One of "UTF-8", "UTF-16le" (little-endian UTF-16 encoding) or "UTF-16be" (big-endian UTF-16 
-    * encoding).
-    * @see <a href="http://www.sqlite.org/pragma.html#pragma_encoding">
-    * http://www.sqlite.org/pragma.html#pragma_encoding</a>
-    */
-   public void setEncoding(String encoding) {
-       config.setEncoding(Encoding.valueOf(encoding));
-   }
-
-   /**
-    * sets the enforcement of foreign key constraints. 
-    * @param enforce Foreign key enforcement is ON if the argument is true and foreign key enforcement is OFF if the 
-    * argument is false. 
-    * @see <a href="http://www.sqlite.org/pragma.html#pragma_foreign_keys">
-    * http://www.sqlite.org/pragma.html#pragma_foreign_keys</a>
-    */
-   public void setEnforceForeinKeys(boolean enforce) {
-       config.enforceForeignKeys(enforce);
-   }
-
-   /**
-    * Enables or disables the full_column_names flag. This flag together with the short_column_names flag determine the 
-    * way SQLite assigns names to result columns of SELECT statements.
-    * @param enable The full_column_names flag is enabled if the argument is true and full_column_names is disabled if 
-    * the argument is false.
-     * @see <a href="http://www.sqlite.org/pragma.html#pragma_full_column_names">http://www.sqlite.org/pragma.html#pragma_full_column_names</a>
-    */
-   public void setFullColumnNames(boolean enable) {
-       config.enableFullColumnNames(enable);
-   }
-
-   /**
-    * Enables or disables the fullfsync flag. This flag determines whether or not the F_FULLFSYNC syncing method is used 
-    * on systems that support it.
-    * @param enable The fullfsync flag is enabled if the argument is true and fullfsync is disabled if 
-    * the argument is false.
-     * @see <a href="http://www.sqlite.org/pragma.html#pragma_fullfsync">http://www.sqlite.org/pragma.html#pragma_fullfsync</a>
-    */
-   public void setFullSync(boolean enable) {
-       config.enableFullSync(enable);
-   }
-
-   /**
-    * Set the incremental_vacuum value that causes up to N pages to be removed from the 
-    * <a href="http://www.sqlite.org/fileformat2.html#freelist">freelist</a>.
-    * @param numberOfPagesToBeRemoved 
-    * @see <a href="http://www.sqlite.org/pragma.html#pragma_incremental_vacuum">
-    * http://www.sqlite.org/pragma.html#pragma_incremental_vacuum</a>
-    */
-   public void setIncrementalVacuum(int numberOfPagesToBeRemoved) {
-       config.incrementalVacuum(numberOfPagesToBeRemoved);
-   }
-
-   /**
-    * Sets the journal mode for databases associated with the current database connection.
-    * @param mode One of "DELETE" | "TRUNCATE" | "PERSIST" | "MEMORY" | "WAL" | "OFF". 
-    * @see <a href="http://www.sqlite.org/pragma.html#pragma_journal_mode">
-    * http://www.sqlite.org/pragma.html#pragma_journal_mode</a>
-    */
-   public void setJournalMode(String mode) {
-       config.setJournalMode(JournalMode.valueOf(mode));
-   }
-
-   /**
-    * Sets the limit of the size of rollback-journal and WAL files left in the file-system after transactions or 
-    * checkpoints.
-    * @param limit The default journal size limit is -1 (no limit).
-    * @see <a href="http://www.sqlite.org/pragma.html#pragma_journal_size_limit">
-    * http://www.sqlite.org/pragma.html#pragma_journal_size_limit</a>
-    */
-   public void setJournalSizeLimit(int limit) {
-       config.setJounalSizeLimit(limit);
-   }
-
-   /**
-    * Set the value of the legacy_file_format flag. When this flag is on, new SQLite databases are created in a file 
-    * format that is readable and writable by all versions of SQLite going back to 3.0.0. When the flag is off, new 
-    * databases are created using the latest file format which might not be readable or writable by versions of SQLite 
-    * prior to 3.3.0.
-    * @param use The legacy_file_format flag is ON if the argument is true and OFF if the argument is false.
-     * @see <a href="http://www.sqlite.org/pragma.html#pragma_legacy_file_format">http://www.sqlite.org/pragma.html#pragma_legacy_file_format</a>
-    */
-   public void setLegacyFileFormat(boolean use) {
-       config.useLegacyFileFormat(use);
-   }
-
-   /**
-    * Sets the database connection locking-mode.
-    * @param mode Either "NORMAL" or "EXCLUSIVE".
-    * @see <a href="http://www.sqlite.org/pragma.html#pragma_locking_mode">
-    * http://www.sqlite.org/pragma.html#pragma_locking_mode</a>
-    */
-   public void setLockingMode(String mode) {
-       config.setLockingMode(LockingMode.valueOf(mode));
-   }
-
-   /**
-    * Set the page size of the database.  
-    * @param numBytes The page size must be a power of two between 512 and 65536 inclusive.
-    * @see <a href="http://www.sqlite.org/pragma.html#pragma_page_size">
-    * http://www.sqlite.org/pragma.html#pragma_page_size</a>
-    */
-   public void setPageSize(int numBytes) {
-       config.setPageSize(numBytes);
-   }
-
-   /**
-   * Set the maximum number of pages in the database file.
-   * @param numPages The maximum page count cannot be reduced below the current database size. 
-   * @see <a href="http://www.sqlite.org/pragma.html#pragma_max_page_count">
-   * http://www.sqlite.org/pragma.html#pragma_max_page_count</a>
-   */
-   public void setMaxPageCount(int numPages) {
-       config.setMaxPageCount(numPages);
-   }
-
-   /**
-    * Set READ UNCOMMITTED isolation
-    * @param useReadUncommitedIsolationMode READ UNCOMMITTED isolation mode is set if the argument is true and the mode 
-    * is cleared if the argument is false. 
-     * @see <a href="http://www.sqlite.org/pragma.html#pragma_read_uncommitted">http://www.sqlite.org/pragma.html#pragma_read_uncommitted</a>
-    */
-   public void setReadUncommited(boolean useReadUncommitedIsolationMode) {
-       config.setReadUncommited(useReadUncommitedIsolationMode);
-   }
-
-   /**
-    * Enables or disables the recursive trigger capability. Changing the recursive_triggers setting affects the execution 
-    * of all statements prepared using the database connection, including those prepared before the setting was changed.
-    * @param enable The recursive trigger capability is enabled if the argument is true and the capability is disabled if 
-    * the argument is false.
-     * @see <a href="http://www.sqlite.org/pragma.html#pragma_recursive_triggers">http://www.sqlite.org/pragma.html#pragma_recursive_triggers</a>
-    */
-   public void setRecursiveTriggers(boolean enable) {
-       config.enableRecursiveTriggers(enable);
-   }
-
-   /**
-    * Enables or disables the reverse_unordered_selects flag. When enabled flag will causes SELECT statements without an 
-    * ORDER BY clause to emit their results in the reverse order of what they normally would.
-    * @param enable The reverse_unordered_selects is enabled if the argument is true and is disabled if the argument is 
-    * false.
-     * @see <a href="http://www.sqlite.org/pragma.html#pragma_reverse_unordered_selects">http://www.sqlite.org/pragma.html#pragma_reverse_unordered_selects</a>
-    */
-   public void setReverseUnorderedSelects(boolean enable) {
-       config.enableReverseUnorderedSelects(enable);
-   }
-
-   /**
-    * Enables or disables the short_column_names flag. This flag affects the way SQLite names columns of data returned by 
-    * SELECT statements.
-    * @param enable The short_column_names flag is enabled if the argument is true and the short_column_names is disabled 
-    * if the argument is false.
-     * @see <a href="http://www.sqlite.org/pragma.html#pragma_short_column_names">http://www.sqlite.org/pragma.html#pragma_short_column_names</a>
-     * @see <a href="http://www.sqlite.org/pragma.html#pragma_fullfsync">http://www.sqlite.org/pragma.html#pragma_fullfsync</a>
-    */
-   public void setShortColumnNames(boolean enable) {
-       config.enableShortColumnNames(enable);
-   }
-
-   /**
-    * Sets the setting of the "synchronous" flag.
-    * @param mode One of "OFF", "NORMAL", "FULL";
-    * @see <a href="http://www.sqlite.org/pragma.html#pragma_synchronous">
-    * http://www.sqlite.org/pragma.html#pragma_synchronous</a>
-    */
-   public void setSynchronous(String mode) {
-       config.setSynchronous(SynchronousMode.valueOf(mode));
-   }
-
-   /**
-     * Set the temp_store type which is used to determine where temporary tables and indices are stored.
-    * @param storeType One of "DEFAULT", "FILE", "MEMORY"
-     * @see <a href="http://www.sqlite.org/pragma.html#pragma_temp_store">http://www.sqlite.org/pragma.html#pragma_temp_store</a>
-    */
-   public void setTempStore(String storeType) {
-       config.setTempStore(TempStore.valueOf(storeType));
-   }
-
-   /**
-    * Set the value of the sqlite3_temp_directory global variable, which many operating-system interface backends use to 
-    * determine where to store temporary tables and indices.
-    * @param directoryName The temporary directory name.
-     * @see <a href="http://www.sqlite.org/pragma.html#pragma_temp_store_directory">http://www.sqlite.org/pragma.html#pragma_temp_store_directory</a>
-    */
-   public void setTempStoreDirectory(String directoryName) {
-       config.setTempStoreDirectory(directoryName);
-   }
-
-   /**
-    * sets the value of the user-version, which is big-endian 32-bit signed integers stored in the database header at 
-    * offsets 60. 
-    * @param version
-     * @see <a href="http://www.sqlite.org/pragma.html#pragma_schema_version">http://www.sqlite.org/pragma.html#pragma_schema_version</a>
-    */
-   public void setUserVersion(int version) {
-       config.setUserVersion(version);
-   }
-
-   // codes for the DataSource interface    
-
-<<<<<<< HEAD
-    public void setEncoding(String encoding) {
-        config.setEncoding(Encoding.getEncoding(encoding));
-    }
-=======
-   /**
-    * @see javax.sql.DataSource#getConnection()
-    */
-   public Connection getConnection() throws SQLException {
-       return getConnection(null, null);
-   }
->>>>>>> f344b380
-
-   /**
-    * @see javax.sql.DataSource#getConnection(java.lang.String, java.lang.String)
-    */
-   public Connection getConnection(String username, String password) throws SQLException {
-       Properties p = config.toProperties();
-       if (username != null)
-           p.put("user", username);
-       if (password != null)
-           p.put("pass", password);
-       return JDBC.createConnection(url, p);
-   }
-
-   /**
-    * @see javax.sql.DataSource#getLogWriter()
-    */
-   public PrintWriter getLogWriter() throws SQLException {
-       return logger;
-   }
-
-   /**
-    * @see javax.sql.DataSource#getLoginTimeout()
-    */
-   public int getLoginTimeout() throws SQLException {
-       return loginTimeout;
-   }
-
-   /**
-    * @see javax.sql.DataSource#setLogWriter(java.io.PrintWriter)
-    */
-   public void setLogWriter(PrintWriter out) throws SQLException {
-       this.logger = out;
-   }
-
-  /**
-   * @see javax.sql.DataSource#setLoginTimeout(int)
-   */
-   public void setLoginTimeout(int seconds) throws SQLException {
-       loginTimeout = seconds;
-   }
-
-  /**
-   * Determines if this object wraps a given class.
-   * @param iface The class to check.
-   * @return True if it is an instance of the current class; false otherwise.
-   * @throws SQLException
-   */
-   public boolean isWrapperFor(Class< ? > iface) throws SQLException {
-       return iface.isInstance(this);
-   }
-
-   /**
-    * Casts this object to the given class.
-    * @param iface The class to cast to.
-    * @return The casted class.
-    * @throws SQLException
-    */
-   @SuppressWarnings("unchecked")
-   public <T> T unwrap(Class<T> iface) throws SQLException {
-       return (T) this;
-   }
-
-}
+/*--------------------------------------------------------------------------
+ *  Copyright 2010 Taro L. Saito
+ *
+ *  Licensed under the Apache License, Version 2.0 (the "License");
+ *  you may not use this file except in compliance with the License.
+ *  You may obtain a copy of the License at
+ *
+ *     http://www.apache.org/licenses/LICENSE-2.0
+ *
+ *  Unless required by applicable law or agreed to in writing, software
+ *  distributed under the License is distributed on an "AS IS" BASIS,
+ *  WITHOUT WARRANTIES OR CONDITIONS OF ANY KIND, either express or implied.
+ *  See the License for the specific language governing permissions and
+ *  limitations under the License.
+ *--------------------------------------------------------------------------*/
+//--------------------------------------
+// sqlite-jdbc Project
+//
+// SQLiteDataSource.java
+// Since: Mar 11, 2010
+//
+// $URL$ 
+// $Author$
+//--------------------------------------
+package org.sqlite;
+
+import java.io.PrintWriter;
+import java.sql.Connection;
+import java.sql.SQLException;
+import java.util.Properties;
+
+import javax.sql.DataSource;
+
+import org.sqlite.SQLiteConfig.Encoding;
+import org.sqlite.SQLiteConfig.JournalMode;
+import org.sqlite.SQLiteConfig.LockingMode;
+import org.sqlite.SQLiteConfig.SynchronousMode;
+import org.sqlite.SQLiteConfig.TempStore;
+
+/**
+ * Provides {@link DataSource} API for configuring SQLite database connection
+ * 
+ * @author leo
+ * 
+ */
+public class SQLiteDataSource implements DataSource
+{
+    private SQLiteConfig          config;
+    private transient PrintWriter logger;
+    private int                   loginTimeout = 1;
+
+    private String                url          = JDBC.PREFIX; // use memory database in default
+    private String                databaseName = ""; // the name of the current database
+
+    /**
+     * Default constructor that applies a default configuration.
+     */
+    public SQLiteDataSource() {
+        this.config = new SQLiteConfig(); // default configuration
+    }
+
+    /**
+     * Constructs a data source and applies the passed in configuration.
+     * @param config The configuration object.
+     */
+    public SQLiteDataSource(SQLiteConfig config) {
+        this.config = config;
+    }
+
+    /**
+     * Configures a data source using values from a configuration object.
+     * @param config The configuration object.
+     */
+    public void setConfig(SQLiteConfig config) {
+        this.config = config;
+    }
+
+    /**
+     * @return The configuration for the datasource.
+     */
+    public SQLiteConfig getConfig() {
+        return config;
+    }
+
+    /**
+     * Sets the location of the database file.
+     * @param url The location of the database file.
+     */
+    public void setUrl(String url) {
+        this.url = url;
+    }
+
+    /**
+     * Gets the location of the database file.
+     * @return The location of the database file.
+     */
+    public String getUrl() {
+        return url;
+    }
+
+    /**
+     * Sets the database name.
+     * @param databaseName The name of the database
+     */
+    public void setDatabaseName(String databaseName) {
+        this.databaseName = databaseName;
+    }
+
+    /**
+     * Gets the name of the database if one was set.
+     * @see SQLiteDatabaseSource#setDatabaseName(String)
+     */
+    public String getDatabaseName() {
+        return databaseName;
+    }
+
+    /**
+     * Enables or disables the sharing of the database cache and schema data structures between connections to the same
+     * database. 
+     * @param enable Sharing is enabled if the argument is true and disabled if the argument is false.
+     * @see <a href="http://www.sqlite.org/c3ref/enable_shared_cache.html">http://www.sqlite.org/c3ref/enable_shared_cache.html</a>
+     */
+    public void setSharedCache(boolean enable) {
+        config.setSharedCache(enable);
+    }
+
+    /**
+     * Enables or disables extension loading.
+     * @param enable Extension loading is enabled if the argument is true and disabled if the argument is false.
+     * @see <a href="http://www.sqlite.org/c3ref/load_extension.html">http://www.sqlite.org/c3ref/load_extension.html</a>
+     */
+    public void setLoadExtension(boolean enable) {
+        config.enableLoadExtension(enable);
+    }
+
+    /**
+     * Sets the database to be opened in read-only mode 
+     * @param readOnly The database is set to read-only mode if the argument is true and read-only mode is disabled
+     * if the argument is false.
+     * @see <a href="http://www.sqlite.org/c3ref/c_open_autoproxy.html">http://www.sqlite.org/c3ref/c_open_autoproxy.html</a>
+     */
+    public void setReadOnly(boolean readOnly) {
+        config.setReadOnly(readOnly);
+    }
+
+    /**
+     * Sets the suggested maximum number of database disk pages that SQLite will hold in memory at once per open database 
+     * file. 
+     * @param numberOfPages The number of database disk pages.
+     * @see <a href="http://www.sqlite.org/pragma.html#pragma_cache_size">
+     * http://www.sqlite.org/pragma.html#pragma_cache_size</a>
+     */
+    public void setCacheSize(int numberOfPages) {
+        config.setCacheSize(numberOfPages);
+    }
+
+    /**
+     * Sets the case sensitivity for the built-in LIKE operator.
+     * @param enable The LIKE operator will be case sensitive if the argument is true and case insensitive if the 
+     * argument is false.
+     * @see <a href="http://www.sqlite.org/compile.html#case_sensitive_like">
+     * http://www.sqlite.org/compile.html#case_sensitive_like</a>
+     */
+    public void setCaseSensitiveLike(boolean enable) {
+        config.enableCaseSensitiveLike(enable);
+    }
+
+    /**
+     * Enables or disables the count-changes flag. when the count-changes flag is disabled, INSERT, UPDATE and DELETE 
+     * statements return no data. When count-changes is enabled, each of these commands returns a single row of data 
+     * consisting of one integer value - the number of rows inserted, modified or deleted by the command.
+     * @param enable The count-changes flag is enabled if the argument is true and disabled if the argument is false.
+     * @see <a href="http://www.sqlite.org/pragma.html#pragma_count_changes">http://www.sqlite.org/pragma.html#pragma_count_changes</a>
+     */
+    public void setCouncChanges(boolean enable) {
+        config.enableCountChanges(enable);
+    }
+
+    /**
+     * Sets the default maximum number of database disk pages that SQLite will hold in memory at once per open database 
+     * file. 
+     * @param numberOfPages The default suggested cache size.
+     * @see <a href="http://www.sqlite.org/pragma.html#pragma_cache_size">http://www.sqlite.org/pragma.html#pragma_cache_size</a>
+     */
+    public void setDefaultCacheSize(int numberOfPages) {
+        config.setDefaultCacheSize(numberOfPages);
+    }
+
+    /**
+     * Sets the text encoding used by the main database. 
+     * @param encoding One of "UTF-8", "UTF-16le" (little-endian UTF-16 encoding) or "UTF-16be" (big-endian UTF-16 
+     * encoding).
+     * @see <a href="http://www.sqlite.org/pragma.html#pragma_encoding">
+     * http://www.sqlite.org/pragma.html#pragma_encoding</a>
+     */
+    public void setEncoding(String encoding) {
+        config.setEncoding(Encoding.getEncoding(encoding));
+    }
+
+    /**
+     * sets the enforcement of foreign key constraints. 
+     * @param enforce Foreign key enforcement is ON if the argument is true and foreign key enforcement is OFF if the 
+     * argument is false. 
+     * @see <a href="http://www.sqlite.org/pragma.html#pragma_foreign_keys">
+     * http://www.sqlite.org/pragma.html#pragma_foreign_keys</a>
+     */
+    public void setEnforceForeinKeys(boolean enforce) {
+        config.enforceForeignKeys(enforce);
+    }
+
+    /**
+     * Enables or disables the full_column_names flag. This flag together with the short_column_names flag determine the 
+     * way SQLite assigns names to result columns of SELECT statements.
+     * @param enable The full_column_names flag is enabled if the argument is true and full_column_names is disabled if 
+     * the argument is false.
+     * @see <a href="http://www.sqlite.org/pragma.html#pragma_full_column_names">http://www.sqlite.org/pragma.html#pragma_full_column_names</a>
+     */
+    public void setFullColumnNames(boolean enable) {
+        config.enableFullColumnNames(enable);
+    }
+
+    /**
+     * Enables or disables the fullfsync flag. This flag determines whether or not the F_FULLFSYNC syncing method is used 
+     * on systems that support it.
+     * @param enable The fullfsync flag is enabled if the argument is true and fullfsync is disabled if 
+     * the argument is false.
+     * @see <a href="http://www.sqlite.org/pragma.html#pragma_fullfsync">http://www.sqlite.org/pragma.html#pragma_fullfsync</a>
+     */
+    public void setFullSync(boolean enable) {
+        config.enableFullSync(enable);
+    }
+
+    /**
+     * Set the incremental_vacuum value that causes up to N pages to be removed from the 
+     * <a href="http://www.sqlite.org/fileformat2.html#freelist">freelist</a>.
+     * @param numberOfPagesToBeRemoved 
+     * @see <a href="http://www.sqlite.org/pragma.html#pragma_incremental_vacuum">
+     * http://www.sqlite.org/pragma.html#pragma_incremental_vacuum</a>
+     */
+    public void setIncrementalVacuum(int numberOfPagesToBeRemoved) {
+        config.incrementalVacuum(numberOfPagesToBeRemoved);
+    }
+
+    /**
+     * Sets the journal mode for databases associated with the current database connection.
+     * @param mode One of "DELETE" | "TRUNCATE" | "PERSIST" | "MEMORY" | "WAL" | "OFF". 
+     * @see <a href="http://www.sqlite.org/pragma.html#pragma_journal_mode">
+     * http://www.sqlite.org/pragma.html#pragma_journal_mode</a>
+     */
+    public void setJournalMode(String mode) {
+        config.setJournalMode(JournalMode.valueOf(mode));
+    }
+
+    /**
+     * Sets the limit of the size of rollback-journal and WAL files left in the file-system after transactions or 
+     * checkpoints.
+     * @param limit The default journal size limit is -1 (no limit).
+     * @see <a href="http://www.sqlite.org/pragma.html#pragma_journal_size_limit">
+     * http://www.sqlite.org/pragma.html#pragma_journal_size_limit</a>
+     */
+    public void setJournalSizeLimit(int limit) {
+        config.setJounalSizeLimit(limit);
+    }
+
+    /**
+     * Set the value of the legacy_file_format flag. When this flag is on, new SQLite databases are created in a file 
+     * format that is readable and writable by all versions of SQLite going back to 3.0.0. When the flag is off, new 
+     * databases are created using the latest file format which might not be readable or writable by versions of SQLite 
+     * prior to 3.3.0.
+     * @param use The legacy_file_format flag is ON if the argument is true and OFF if the argument is false.
+     * @see <a href="http://www.sqlite.org/pragma.html#pragma_legacy_file_format">http://www.sqlite.org/pragma.html#pragma_legacy_file_format</a>
+     */
+    public void setLegacyFileFormat(boolean use) {
+        config.useLegacyFileFormat(use);
+    }
+
+    /**
+     * Sets the database connection locking-mode.
+     * @param mode Either "NORMAL" or "EXCLUSIVE".
+     * @see <a href="http://www.sqlite.org/pragma.html#pragma_locking_mode">
+     * http://www.sqlite.org/pragma.html#pragma_locking_mode</a>
+     */
+    public void setLockingMode(String mode) {
+        config.setLockingMode(LockingMode.valueOf(mode));
+    }
+
+    /**
+     * Set the page size of the database.  
+     * @param numBytes The page size must be a power of two between 512 and 65536 inclusive.
+     * @see <a href="http://www.sqlite.org/pragma.html#pragma_page_size">
+     * http://www.sqlite.org/pragma.html#pragma_page_size</a>
+     */
+    public void setPageSize(int numBytes) {
+        config.setPageSize(numBytes);
+    }
+
+    /**
+     * Set the maximum number of pages in the database file.
+     * @param numPages The maximum page count cannot be reduced below the current database size. 
+     * @see <a href="http://www.sqlite.org/pragma.html#pragma_max_page_count">
+     * http://www.sqlite.org/pragma.html#pragma_max_page_count</a>
+     */
+    public void setMaxPageCount(int numPages) {
+        config.setMaxPageCount(numPages);
+    }
+
+    /**
+     * Set READ UNCOMMITTED isolation
+     * @param useReadUncommitedIsolationMode READ UNCOMMITTED isolation mode is set if the argument is true and the mode 
+     * is cleared if the argument is false. 
+     * @see <a href="http://www.sqlite.org/pragma.html#pragma_read_uncommitted">http://www.sqlite.org/pragma.html#pragma_read_uncommitted</a>
+     */
+    public void setReadUncommited(boolean useReadUncommitedIsolationMode) {
+        config.setReadUncommited(useReadUncommitedIsolationMode);
+    }
+
+    /**
+     * Enables or disables the recursive trigger capability. Changing the recursive_triggers setting affects the execution 
+     * of all statements prepared using the database connection, including those prepared before the setting was changed.
+     * @param enable The recursive trigger capability is enabled if the argument is true and the capability is disabled if 
+     * the argument is false.
+     * @see <a href="http://www.sqlite.org/pragma.html#pragma_recursive_triggers">http://www.sqlite.org/pragma.html#pragma_recursive_triggers</a>
+     */
+    public void setRecursiveTriggers(boolean enable) {
+        config.enableRecursiveTriggers(enable);
+    }
+
+    /**
+     * Enables or disables the reverse_unordered_selects flag. When enabled flag will causes SELECT statements without an 
+     * ORDER BY clause to emit their results in the reverse order of what they normally would.
+     * @param enable The reverse_unordered_selects is enabled if the argument is true and is disabled if the argument is 
+     * false.
+     * @see <a href="http://www.sqlite.org/pragma.html#pragma_reverse_unordered_selects">http://www.sqlite.org/pragma.html#pragma_reverse_unordered_selects</a>
+     */
+    public void setReverseUnorderedSelects(boolean enable) {
+        config.enableReverseUnorderedSelects(enable);
+    }
+
+    /**
+     * Enables or disables the short_column_names flag. This flag affects the way SQLite names columns of data returned by 
+     * SELECT statements.
+     * @param enable The short_column_names flag is enabled if the argument is true and the short_column_names is disabled 
+     * if the argument is false.
+     * @see <a href="http://www.sqlite.org/pragma.html#pragma_short_column_names">http://www.sqlite.org/pragma.html#pragma_short_column_names</a>
+     * @see <a href="http://www.sqlite.org/pragma.html#pragma_fullfsync">http://www.sqlite.org/pragma.html#pragma_fullfsync</a>
+     */
+    public void setShortColumnNames(boolean enable) {
+        config.enableShortColumnNames(enable);
+    }
+
+    /**
+     * Sets the setting of the "synchronous" flag.
+     * @param mode One of "OFF", "NORMAL", "FULL";
+     * @see <a href="http://www.sqlite.org/pragma.html#pragma_synchronous">
+     * http://www.sqlite.org/pragma.html#pragma_synchronous</a>
+     */
+    public void setSynchronous(String mode) {
+        config.setSynchronous(SynchronousMode.valueOf(mode));
+    }
+
+    /**
+     * Set the temp_store type which is used to determine where temporary tables and indices are stored.
+     * @param storeType One of "DEFAULT", "FILE", "MEMORY"
+     * @see <a href="http://www.sqlite.org/pragma.html#pragma_temp_store">http://www.sqlite.org/pragma.html#pragma_temp_store</a>
+     */
+    public void setTempStore(String storeType) {
+        config.setTempStore(TempStore.valueOf(storeType));
+    }
+
+    /**
+     * Set the value of the sqlite3_temp_directory global variable, which many operating-system interface backends use to 
+     * determine where to store temporary tables and indices.
+     * @param directoryName The temporary directory name.
+     * @see <a href="http://www.sqlite.org/pragma.html#pragma_temp_store_directory">http://www.sqlite.org/pragma.html#pragma_temp_store_directory</a>
+     */
+    public void setTempStoreDirectory(String directoryName) {
+        config.setTempStoreDirectory(directoryName);
+    }
+
+    /**
+     * sets the value of the user-version, which is big-endian 32-bit signed integers stored in the database header at 
+     * offsets 60. 
+     * @param version
+     * @see <a href="http://www.sqlite.org/pragma.html#pragma_schema_version">http://www.sqlite.org/pragma.html#pragma_schema_version</a>
+     */
+    public void setUserVersion(int version) {
+        config.setUserVersion(version);
+    }
+
+    // codes for the DataSource interface    
+
+    /**
+     * @see javax.sql.DataSource#getConnection()
+     */
+    public Connection getConnection() throws SQLException {
+        return getConnection(null, null);
+    }
+
+    /**
+     * @see javax.sql.DataSource#getConnection(java.lang.String, java.lang.String)
+     */
+    public Connection getConnection(String username, String password) throws SQLException {
+        Properties p = config.toProperties();
+        if (username != null)
+            p.put("user", username);
+        if (password != null)
+            p.put("pass", password);
+        return JDBC.createConnection(url, p);
+    }
+
+    /**
+     * @see javax.sql.DataSource#getLogWriter()
+     */
+    public PrintWriter getLogWriter() throws SQLException {
+        return logger;
+    }
+
+    /**
+     * @see javax.sql.DataSource#getLoginTimeout()
+     */
+    public int getLoginTimeout() throws SQLException {
+        return loginTimeout;
+    }
+
+    /**
+     * @see javax.sql.DataSource#setLogWriter(java.io.PrintWriter)
+     */
+    public void setLogWriter(PrintWriter out) throws SQLException {
+        this.logger = out;
+    }
+
+    /**
+     * @see javax.sql.DataSource#setLoginTimeout(int)
+     */
+    public void setLoginTimeout(int seconds) throws SQLException {
+        loginTimeout = seconds;
+    }
+
+    /**
+     * Determines if this object wraps a given class.
+     * @param iface The class to check.
+     * @return True if it is an instance of the current class; false otherwise.
+     * @throws SQLException
+     */
+    public boolean isWrapperFor(Class< ? > iface) throws SQLException {
+        return iface.isInstance(this);
+    }
+
+    /**
+     * Casts this object to the given class.
+     * @param iface The class to cast to.
+     * @return The casted class.
+     * @throws SQLException
+     */
+    @SuppressWarnings("unchecked")
+    public <T> T unwrap(Class<T> iface) throws SQLException {
+        return (T) this;
+    }
+
+}