--- conflicted
+++ resolved
@@ -16,10 +16,8 @@
 
 package org.sqlite;
 
-import java.io.ByteArrayOutputStream;
 import java.io.IOException;
 import java.io.InputStream;
-import java.io.OutputStream;
 import java.io.Reader;
 import java.math.BigDecimal;
 import java.sql.Date;
@@ -32,15 +30,10 @@
 import java.sql.Time;
 import java.sql.Timestamp;
 import java.sql.Types;
-import java.text.DateFormat;
-import java.text.SimpleDateFormat;
 import java.util.Calendar;
 
 final class PrepStmt extends Stmt implements PreparedStatement, ParameterMetaData, Codes
 {
-    private final long DATE_INT_MULTIPLIER = SQLiteConfig.getDateIntMultiplier();
-    private final int DATE_STORAGE_CLASS = SQLiteConfig.getDateStorageClass();
-    private final DateFormat df = new SimpleDateFormat(SQLiteConfig.getDateStringFormat());
     private int columnCount;
     private int paramCount;
 
@@ -418,32 +411,20 @@
     public void setObject(int pos, Object value) throws SQLException {
         if (value == null) {
             batch(pos, null);
-<<<<<<< HEAD
         }
         else if (value instanceof java.util.Date) {
-            batch(pos, new Long(((java.util.Date) value).getTime()));
+            setDateByMilliseconds(pos, ((java.util.Date) value).getTime());
         }
         else if (value instanceof Date) {
-            batch(pos, new Long(((Date) value).getTime()));
+            setDateByMilliseconds(pos, new Long(((Date) value).getTime()));
         }
         else if (value instanceof Time) {
-            batch(pos, new Long(((Time) value).getTime()));
+            setDateByMilliseconds(pos, new Long(((Time) value).getTime()));
         }
         else if (value instanceof Timestamp) {
-            batch(pos, new Long(((Timestamp) value).getTime()));
+            setDateByMilliseconds(pos, new Long(((Timestamp) value).getTime()));
         }
         else if (value instanceof Long) {
-=======
-        else if (value instanceof java.util.Date)
-        	setDateByMilliseconds(pos, ((java.util.Date) value).getTime());
-        else if (value instanceof Date)
-        	setDateByMilliseconds(pos, new Long(((Date) value).getTime()));
-        else if (value instanceof Time)
-        	setDateByMilliseconds(pos, new Long(((Time) value).getTime()));
-        else if (value instanceof Timestamp)
-        	setDateByMilliseconds(pos, new Long(((Timestamp) value).getTime()));
-        else if (value instanceof Long)
->>>>>>> 83e82786
             batch(pos, value);
         }
         else if (value instanceof Integer) {
@@ -472,27 +453,9 @@
         }
     }
 
-<<<<<<< HEAD
     /**
      * @see java.sql.PreparedStatement#setObject(int, java.lang.Object, int)
      */
-=======
-    private void setDateByMilliseconds(int pos, Long value) throws SQLException {
-    	if (DATE_STORAGE_CLASS==SQLITE_INTEGER)
-            batch(pos, new Long(value / DATE_INT_MULTIPLIER));
-        else if (DATE_STORAGE_CLASS==SQLITE_TEXT) {
-        	batch(pos, df.format(new Date(value)));
-        }
-        else if (DATE_STORAGE_CLASS==SQLITE_FLOAT) {
-        	batch(pos, longToJulianDate(value));
-        }
-    }
-
-    private Double longToJulianDate(Long ms) {
-    	return new Double(( ms / 86400000.0 ) + 2440587.5);
-    }
-
->>>>>>> 83e82786
     public void setObject(int p, Object v, int t) throws SQLException {
         setObject(p, v);
     }
@@ -555,6 +518,25 @@
     }
 
     /**
+    * Store the date in the user's preferred format (text, int, or real)
+    */
+   private void setDateByMilliseconds(int pos, Long value) throws SQLException {
+       switch(conn.dateClass) {
+           case TEXT:
+               batch(pos, conn.dateFormat.format(new Date(value)));
+               break;
+
+           case REAL:
+               // long to Julian date
+               batch(pos, new Double((value/86400000.0) + 2440587.5));
+               break;
+
+           default: //INTEGER:
+               batch(pos, new Long(value / conn.dateMultiplier));
+       }
+   }
+
+   /**
      * @see java.sql.PreparedStatement#setTime(int, java.sql.Time)
      */
     public void setTime(int pos, Time x) throws SQLException {
